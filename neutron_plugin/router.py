--- conflicted
+++ resolved
@@ -14,17 +14,13 @@
 #  * limitations under the License.
 
 from cloudify.decorators import operation
-<<<<<<< HEAD
+from cloudify.exceptions import NonRecoverableError
+
 from openstack_plugin_common import (
     provider,
     transform_resource_name,
     with_neutron_client,
 )
-=======
-from cloudify.exceptions import NonRecoverableError
-
-from openstack_plugin_common import with_neutron_client, provider
->>>>>>> 016ecb67
 
 
 @operation
