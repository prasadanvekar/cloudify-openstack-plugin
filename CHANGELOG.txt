--- conflicted
+++ resolved
@@ -1,14 +1,8 @@
-<<<<<<< HEAD
-2.5.1
+2.5.2:
+    - Added ability to provide CA cert for connecting to OpenStack.
+2.5.1:
     - Allow passing version parameter to nova client.
-2.5
-    - Add Server Groups Node type
-2.4.1.1
-=======
-2.5.1:
-    - Added ability to provide CA cert for connecting to OpenStack.
 2.4.1.1:
->>>>>>> 019ab9f2
     - Fix router overwrite bug introduced in 2.4.1.
 2.4.1:
     - Improve router update (configure step).
