# content of: tox.ini , put in same dir as setup.py
[tox]
envlist=flake8,docs,py27

[testenv]
deps =
    -rdev-requirements.txt

<<<<<<< HEAD
[testenv:py27]
deps =
    nose
    nose-cov
    mock
    testfixtures
    {[testenv]deps}
commands =
    nosetests
=======
;[testenv:py27]
;deps =
;    nose
;    nose-cov
;    testfixtures
;    {[testenv]deps}
;commands =

>>>>>>> 016ecb67

[testenv:docs]
changedir=docs
deps =
    sphinx
    sphinx-rtd-theme
    {[testenv]deps}
commands=make html

[testenv:flake8]
deps =
    flake8
    {[testenv]deps}
commands =
    flake8 neutron_plugin
    flake8 nova_plugin
    flake8 openstack_plugin_common<|MERGE_RESOLUTION|>--- conflicted
+++ resolved
@@ -6,7 +6,6 @@
 deps =
     -rdev-requirements.txt
 
-<<<<<<< HEAD
 [testenv:py27]
 deps =
     nose
@@ -14,18 +13,7 @@
     mock
     testfixtures
     {[testenv]deps}
-commands =
-    nosetests
-=======
-;[testenv:py27]
-;deps =
-;    nose
-;    nose-cov
-;    testfixtures
-;    {[testenv]deps}
-;commands =
-
->>>>>>> 016ecb67
+commands = nosetests --with-cov --cov cloudify_openstack
 
 [testenv:docs]
 changedir=docs
