--- conflicted
+++ resolved
@@ -1,13 +1,6 @@
 {
-<<<<<<< HEAD
-    "version": "1.0",
-    "build": "6",
-    "date": "17/07/2014-18:56:12",
-    "commit": "3d5e6f9ee56fa8f54255fcc1ee5c395011454ae8"
-=======
     "version": "1.1",
     "build": "",
     "date": "",
     "commit": ""
->>>>>>> 562e4132
 }