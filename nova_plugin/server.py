#########
# Copyright (c) 2014 GigaSpaces Technologies Ltd. All rights reserved
#
# Licensed under the Apache License, Version 2.0 (the "License");
# you may not use this file except in compliance with the License.
# You may obtain a copy of the License at
#
#       http://www.apache.org/licenses/LICENSE-2.0
#
# Unless required by applicable law or agreed to in writing, software
# distributed under the License is distributed on an "AS IS" BASIS,
#  * WITHOUT WARRANTIES OR CONDITIONS OF ANY KIND, either express or implied.
#  * See the License for the specific language governing permissions and
#  * limitations under the License.


import copy
import os
import time
<<<<<<< HEAD
import inspect
import itertools
=======
import copy
>>>>>>> 8d82da46

from novaclient import exceptions as nova_exceptions

from cloudify import ctx
from cloudify.manager import get_rest_client
from cloudify.decorators import operation
from cloudify.exceptions import NonRecoverableError, RecoverableError
from cinder_plugin import volume
from openstack_plugin_common import (
    provider,
    transform_resource_name,
    get_resource_id,
    get_openstack_ids_of_connected_nodes_by_openstack_type,
    with_nova_client,
    with_cinder_client,
    get_openstack_id_of_single_connected_node_by_openstack_type,
    get_single_connected_node_by_openstack_type,
    is_external_resource,
    is_external_resource_by_properties,
    use_external_resource,
    delete_runtime_properties,
    is_external_relationship,
    validate_resource,
    USE_EXTERNAL_RESOURCE_PROPERTY,
    OPENSTACK_ID_PROPERTY,
    OPENSTACK_TYPE_PROPERTY,
    OPENSTACK_NAME_PROPERTY,
    COMMON_RUNTIME_PROPERTIES_KEYS,
    with_neutron_client)
from nova_plugin.keypair import KEYPAIR_OPENSTACK_TYPE
from openstack_plugin_common.floatingip import IP_ADDRESS_PROPERTY
from neutron_plugin.network import NETWORK_OPENSTACK_TYPE
from neutron_plugin.port import PORT_OPENSTACK_TYPE

SERVER_OPENSTACK_TYPE = 'server'

# server status constants. Full lists here: http://docs.openstack.org/api/openstack-compute/2/content/List_Servers-d1e2078.html  # NOQA
SERVER_STATUS_ACTIVE = 'ACTIVE'
SERVER_STATUS_BUILD = 'BUILD'
SERVER_STATUS_SHUTOFF = 'SHUTOFF'

OS_EXT_STS_TASK_STATE = 'OS-EXT-STS:task_state'
SERVER_TASK_STATE_POWERING_ON = 'powering-on'

MUST_SPECIFY_NETWORK_EXCEPTION_TEXT = 'Multiple possible networks found'
SERVER_DELETE_CHECK_SLEEP = 2

# Runtime properties
NETWORKS_PROPERTY = 'networks'  # all of the server's ips
IP_PROPERTY = 'ip'  # the server's private ip
ADMIN_PASSWORD_PROPERTY = 'password'  # the server's password
RUNTIME_PROPERTIES_KEYS = COMMON_RUNTIME_PROPERTIES_KEYS + \
    [NETWORKS_PROPERTY, IP_PROPERTY, ADMIN_PASSWORD_PROPERTY]


@operation
@with_nova_client
@with_neutron_client
def create(nova_client, neutron_client, args, **kwargs):
    """
    Creates a server. Exposes the parameters mentioned in
    http://docs.openstack.org/developer/python-novaclient/api/novaclient.v1_1
    .servers.html#novaclient.v1_1.servers.ServerManager.create
    Userdata:

    In all cases, note that userdata should not be base64 encoded,
    novaclient expects it raw.
    The 'userdata' argument under nova.instance can be one of
    the following:

    - A string
    - A hash with 'type: http' and 'url: ...'
    """

    network_ids = get_openstack_ids_of_connected_nodes_by_openstack_type(
        ctx, NETWORK_OPENSTACK_TYPE)
    port_ids = get_openstack_ids_of_connected_nodes_by_openstack_type(
        ctx, PORT_OPENSTACK_TYPE)

    external_server = use_external_resource(ctx, nova_client,
                                            SERVER_OPENSTACK_TYPE)
    if external_server:
        try:
            _validate_external_server_nics(
                neutron_client,
                network_ids,
                port_ids
            )
            _validate_external_server_keypair(nova_client)
            _set_network_and_ip_runtime_properties(external_server)
            return
        except Exception:
            delete_runtime_properties(ctx, RUNTIME_PROPERTIES_KEYS)
            raise

    provider_context = provider(ctx)

    def rename(name):
        return transform_resource_name(ctx, name)

    # For possible changes by _maybe_transform_userdata()

    server = {
        'name': get_resource_id(ctx, SERVER_OPENSTACK_TYPE),
    }
    server.update(copy.deepcopy(ctx.node.properties['server']))
    server.update(copy.deepcopy(args))
    transform_resource_name(ctx, server)

    ctx.logger.debug(
        "server.create() server before transformations: {0}".format(server))

    _maybe_transform_userdata(server)

    management_network_id = None
    management_network_name = None

    if ('management_network_name' in ctx.node.properties) and \
            ctx.node.properties['management_network_name']:
        management_network_name = \
            ctx.node.properties['management_network_name']
        management_network_name = rename(management_network_name)
        management_network_id = neutron_client.cosmo_get_named(
            'network', management_network_name)['id']
    else:
        int_network = provider_context.int_network
        if int_network:
            management_network_id = int_network['id']
            management_network_name = int_network['name']  # Already transform.
    if management_network_id is not None:
        server['nics'] = \
            server.get('nics', []) + [{'net-id': management_network_id}]

    _handle_image_or_flavor(server, nova_client, 'image')
    _handle_image_or_flavor(server, nova_client, 'flavor')

    if provider_context.agents_security_group:
        security_groups = server.get('security_groups', [])
        asg = provider_context.agents_security_group['name']
        if asg not in security_groups:
            security_groups.append(asg)
        server['security_groups'] = security_groups

    # server keypair handling
    keypair_id = get_openstack_id_of_single_connected_node_by_openstack_type(
        ctx, KEYPAIR_OPENSTACK_TYPE, True)

    if 'key_name' in server:
        if keypair_id:
            raise NonRecoverableError("server can't both have the "
                                      '"key_name" nested property and be '
                                      'connected to a keypair via a '
                                      'relationship at the same time')
        server['key_name'] = rename(server['key_name'])
    elif keypair_id:
        server['key_name'] = _get_keypair_name_by_id(nova_client, keypair_id)
    elif provider_context.agents_keypair:
        server['key_name'] = provider_context.agents_keypair['name']
    else:
        raise NonRecoverableError(
            'server must have a keypair, yet no keypair was connected to the '
            'server node, the "key_name" nested property'
            "wasn't used, and there is no agent keypair in the provider "
            "context")

    _fail_on_missing_required_parameters(
        server,
        ('name', 'flavor', 'image', 'key_name'),
        'server')

    if management_network_id is None and (network_ids or port_ids):
        # Known limitation
        raise NonRecoverableError(
            "Nova server with NICs requires "
            "'management_network_name' in properties or id "
            "from provider context, which was not supplied")

    # Multi-NIC by networks - start
    nics = [{'net-id': net_id} for net_id in network_ids]
    if nics:
        if management_network_id in network_ids:
            # de-duplicating the management network id in case it appears in
            # network_ids. There has to be a management network if a
            # network is connected to the server.
            # note: if the management network appears more than once in
            # network_ids it won't get de-duplicated and the server creation
            # will fail.
            nics.remove({'net-id': management_network_id})

        server['nics'] = server.get('nics', []) + nics
    # Multi-NIC by networks - end

    # Multi-NIC by ports - start
    nics = [{'port-id': port_id} for port_id in port_ids]
    if nics:
        port_network_ids = get_port_network_ids_(neutron_client, port_ids)
        if management_network_id in port_network_ids:
            # de-duplicating the management network id in case it appears in
            # port_ids. There has to be a management network if a
            # network is connected to the server.
            # note: if the management network appears more than once in
            # network_ids it won't get de-duplicated and the server creation
            # will fail.
            server['nics'].remove({'net-id': management_network_id})

        server['nics'] = server.get('nics', []) + nics
    # Multi-NIC by ports - end

    ctx.logger.debug(
        "server.create() server after transformations: {0}".format(server))

    if 'meta' not in server:
        server['meta'] = dict()
    if management_network_id is not None:
        server['meta']['cloudify_management_network_id'] = \
            management_network_id
    if management_network_name is not None:
        server['meta']['cloudify_management_network_name'] = \
            management_network_name

    ctx.logger.info("Creating VM with parameters: {0}".format(str(server)))
    ctx.logger.debug(
        "Asking Nova to create server. All possible parameters are: {0})"
        .format(','.join(server.keys())))

    try:
        s = nova_client.servers.create(**server)
    except nova_exceptions.BadRequest as e:
        if str(e).startswith(MUST_SPECIFY_NETWORK_EXCEPTION_TEXT):
            raise NonRecoverableError(
                "Can not provision server: management_network_name or id"
                " is not specified but there are several networks that the "
                "server can be connected to.")
        raise
    ctx.instance.runtime_properties[OPENSTACK_ID_PROPERTY] = s.id
    ctx.instance.runtime_properties[OPENSTACK_TYPE_PROPERTY] = \
        SERVER_OPENSTACK_TYPE
    ctx.instance.runtime_properties[OPENSTACK_NAME_PROPERTY] = server['name']


def get_port_network_ids_(neutron_client, port_ids):

    def get_network(port_id):
        port = neutron_client.show_port(port_id)
        return port['port']['network_id']

    return map(get_network, port_ids)


@operation
@with_nova_client
def start(nova_client, start_retry_interval, private_key_path, **kwargs):
    server = get_server_by_context(nova_client)

    if is_external_resource(ctx):
        ctx.logger.info('Validating external server is started')
        if server.status != SERVER_STATUS_ACTIVE:
            raise NonRecoverableError(
                'Expected external resource server {0} to be in '
                '"{1}" status'.format(server.id, SERVER_STATUS_ACTIVE))
        return

    if server.status == SERVER_STATUS_ACTIVE:
        ctx.logger.info('Server is {0}'.format(server.status))

        if ctx.node.properties['use_password']:
            private_key = _get_private_key(private_key_path)
            ctx.logger.debug('retrieving password for server')
            password = server.get_password(private_key)

            if not password:
                return ctx.operation.retry(
                    message='Waiting for server to post generated password',
                    retry_after=start_retry_interval)

            ctx.instance.runtime_properties[ADMIN_PASSWORD_PROPERTY] = password
            ctx.logger.info('Server has been set with a password')

        _set_network_and_ip_runtime_properties(server)
        return

    server_task_state = getattr(server, OS_EXT_STS_TASK_STATE)

    if server.status == SERVER_STATUS_SHUTOFF and \
            server_task_state != SERVER_TASK_STATE_POWERING_ON:
        ctx.logger.info('Server is in {0} status - starting server...'.format(
            SERVER_STATUS_SHUTOFF))
        server.start()
        server_task_state = SERVER_TASK_STATE_POWERING_ON

    if server.status == SERVER_STATUS_BUILD or \
            server_task_state == SERVER_TASK_STATE_POWERING_ON:
        return ctx.operation.retry(
            message='Waiting for server to be in {0} state but is in {1}:{2} '
                    'state. Retrying...'.format(SERVER_STATUS_ACTIVE,
                                                server.status,
                                                server_task_state),
            retry_after=start_retry_interval)

    raise NonRecoverableError(
        'Unexpected server state {0}:{1}'.format(server.status,
                                                 server_task_state))


@operation
@with_nova_client
def stop(nova_client, **kwargs):
    """
    Stop server.

    Depends on OpenStack implementation, server.stop() might not be supported.
    """
    if is_external_resource(ctx):
        ctx.logger.info('Not stopping server since an external server is '
                        'being used')
        return

    server = get_server_by_context(nova_client)

    if server.status != SERVER_STATUS_SHUTOFF:
        nova_client.servers.stop(server)
    else:
        ctx.logger.info('Server is already stopped')


@operation
@with_nova_client
def delete(nova_client, **kwargs):
    if not is_external_resource(ctx):
        ctx.logger.info('deleting server')
        server = get_server_by_context(nova_client)
        nova_client.servers.delete(server)
        _wait_for_server_to_be_deleted(nova_client, server)
    else:
        ctx.logger.info('not deleting server since an external server is '
                        'being used')

    delete_runtime_properties(ctx, RUNTIME_PROPERTIES_KEYS)


def _wait_for_server_to_be_deleted(nova_client,
                                   server,
                                   timeout=120,
                                   sleep_interval=5):
    timeout = time.time() + timeout
    while time.time() < timeout:
        try:
            server = nova_client.servers.get(server)
            ctx.logger.debug('Waiting for server "{}" to be deleted. current'
                             ' status: {}'.format(server.id, server.status))
            time.sleep(sleep_interval)
        except nova_exceptions.NotFound:
            return
    # recoverable error
    raise RuntimeError('Server {} has not been deleted. waited for {} seconds'
                       .format(server.id, timeout))


def get_server_by_context(nova_client):
    return nova_client.servers.get(
        ctx.instance.runtime_properties[OPENSTACK_ID_PROPERTY])


def _set_network_and_ip_runtime_properties(server):
    ips = {}
    _, default_network_ips = server.networks.items()[0]
    manager_network_ip = None
    management_network_name = server.metadata.get(
        'cloudify_management_network_name')
    for network, network_ips in server.networks.items():
        if management_network_name and network == management_network_name:
            manager_network_ip = network_ips[0]
        ips[network] = network_ips
    if manager_network_ip is None:
        manager_network_ip = default_network_ips[0]
    ctx.instance.runtime_properties[NETWORKS_PROPERTY] = ips
    # The ip of this instance in the management network
    ctx.instance.runtime_properties[IP_PROPERTY] = manager_network_ip


@operation
@with_nova_client
def connect_floatingip(nova_client, fixed_ip, **kwargs):
    server_id = ctx.source.instance.runtime_properties[OPENSTACK_ID_PROPERTY]
    floating_ip_id = ctx.target.instance.runtime_properties[
        OPENSTACK_ID_PROPERTY]

    if is_external_relationship(ctx):
        ctx.logger.info('Validating external floatingip and server '
                        'are associated')
        if nova_client.floating_ips.get(floating_ip_id).instance_id ==\
                server_id:
            return
        raise NonRecoverableError(
            'Expected external resources server {0} and floating-ip {1} to be '
            'connected'.format(server_id, floating_ip_id))

    floating_ip_address = ctx.target.instance.runtime_properties[
        IP_ADDRESS_PROPERTY]
    server = nova_client.servers.get(server_id)
    server.add_floating_ip(floating_ip_address, fixed_ip or None)


@operation
@with_nova_client
def disconnect_floatingip(nova_client, **kwargs):
    if is_external_relationship(ctx):
        ctx.logger.info('Not disassociating floatingip and server since '
                        'external floatingip and server are being used')
        return

    server_id = ctx.source.instance.runtime_properties[OPENSTACK_ID_PROPERTY]
    server = nova_client.servers.get(server_id)
    server.remove_floating_ip(ctx.target.instance.runtime_properties[
        IP_ADDRESS_PROPERTY])


@operation
@with_nova_client
def connect_security_group(nova_client, **kwargs):
    server_id = ctx.source.instance.runtime_properties[OPENSTACK_ID_PROPERTY]
    security_group_id = ctx.target.instance.runtime_properties[
        OPENSTACK_ID_PROPERTY]
    security_group_name = ctx.target.instance.runtime_properties[
        OPENSTACK_NAME_PROPERTY]

    if is_external_relationship(ctx):
        ctx.logger.info('Validating external security group and server '
                        'are associated')
        server = nova_client.servers.get(server_id)
        if [sg for sg in server.list_security_group() if sg.id ==
                security_group_id]:
            return
        raise NonRecoverableError(
            'Expected external resources server {0} and security-group {1} to '
            'be connected'.format(server_id, security_group_id))

    server = nova_client.servers.get(server_id)
    # to support nova security groups as well, we connect the security group
    # by name (as connecting by id doesn't seem to work well for nova SGs)
    server.add_security_group(security_group_name)

    _validate_security_group_and_server_connection_status(nova_client,
                                                          server_id,
                                                          security_group_id,
                                                          security_group_name,
                                                          is_connected=True)


@operation
@with_nova_client
def disconnect_security_group(nova_client, **kwargs):
    if is_external_relationship(ctx):
        ctx.logger.info('Not disconnecting security group and server since '
                        'external security group and server are being used')
        return

    server_id = ctx.source.instance.runtime_properties[OPENSTACK_ID_PROPERTY]
    security_group_id = ctx.target.instance.runtime_properties[
        OPENSTACK_ID_PROPERTY]
    security_group_name = ctx.target.instance.runtime_properties[
        OPENSTACK_NAME_PROPERTY]
    server = nova_client.servers.get(server_id)
    # to support nova security groups as well, we disconnect the security group
    # by name (as disconnecting by id doesn't seem to work well for nova SGs)
    server.remove_security_group(security_group_name)

    _validate_security_group_and_server_connection_status(nova_client,
                                                          server_id,
                                                          security_group_id,
                                                          security_group_name,
                                                          is_connected=False)


@operation
@with_nova_client
@with_cinder_client
def attach_volume(nova_client, cinder_client, **kwargs):
    server_id = ctx.target.instance.runtime_properties[OPENSTACK_ID_PROPERTY]
    volume_id = ctx.source.instance.runtime_properties[OPENSTACK_ID_PROPERTY]

    if is_external_relationship(ctx):
        ctx.logger.info('Validating external volume and server '
                        'are connected')
        attachment = volume.get_attachment(cinder_client=cinder_client,
                                           volume_id=volume_id,
                                           server_id=server_id)
        if attachment:
            return
        else:
            raise NonRecoverableError(
                'Expected external resources server {0} and volume {1} to be '
                'connected'.format(server_id, volume_id))

    # Note: The 'device_name' property should actually be a property of the
    # relationship between a server and a volume; It'll move to that
    # relationship type once relationship properties are better supported.
    device = ctx.source.node.properties[volume.DEVICE_NAME_PROPERTY]
    nova_client.volumes.create_server_volume(
        server_id,
        volume_id,
        device if device != 'auto' else None)
    volume.wait_until_status(cinder_client=cinder_client,
                             volume_id=volume_id,
                             status=volume.VOLUME_STATUS_IN_USE)
    if device == 'auto':

        # The device name was assigned automatically so we
        # query the actual device name
        attachment = volume.get_attachment(
            cinder_client=cinder_client,
            volume_id=volume_id,
            server_id=server_id
        )
        device_name = attachment['device']
        ctx.logger.info('Detected device name for attachment of volume '
                        '{0} to server {1}: {2}'
                        .format(volume_id, server_id, device_name))
        ctx.source.instance.runtime_properties[
            volume.DEVICE_NAME_PROPERTY] = device_name


@operation
@with_nova_client
@with_cinder_client
def detach_volume(nova_client, cinder_client, **kwargs):
    if is_external_relationship(ctx):
        ctx.logger.info('Not detaching volume from server since '
                        'external volume and server are being used')
        return

    server_id = ctx.target.instance.runtime_properties[OPENSTACK_ID_PROPERTY]
    volume_id = ctx.source.instance.runtime_properties[OPENSTACK_ID_PROPERTY]

    attachment = volume.get_attachment(cinder_client=cinder_client,
                                       volume_id=volume_id,
                                       server_id=server_id)
    if attachment:
        nova_client.volumes.delete_server_volume(server_id, attachment['id'])
        volume.wait_until_status(cinder_client=cinder_client,
                                 volume_id=volume_id,
                                 status=volume.VOLUME_STATUS_AVAILABLE)


def _fail_on_missing_required_parameters(obj, required_parameters, hint_where):
    for k in required_parameters:
        if k not in obj:
            raise NonRecoverableError(
                "Required parameter '{0}' is missing (under host's "
                "properties.{1}). Required parameters are: {2}"
                .format(k, hint_where, required_parameters))


def _validate_external_server_keypair(nova_client):
    keypair_id = get_openstack_id_of_single_connected_node_by_openstack_type(
        ctx, KEYPAIR_OPENSTACK_TYPE, True)
    if not keypair_id:
        return

    keypair_instance_id = \
        [node_instance_id for node_instance_id, runtime_props in
         ctx.capabilities.get_all().iteritems() if
         runtime_props.get(OPENSTACK_ID_PROPERTY) == keypair_id][0]
    keypair_node_properties = _get_properties_by_node_instance_id(
        keypair_instance_id)
    if not is_external_resource_by_properties(keypair_node_properties):
        raise NonRecoverableError(
            "Can't connect a new keypair node to a server node "
            "with '{0}'=True".format(USE_EXTERNAL_RESOURCE_PROPERTY))

    server = get_server_by_context(nova_client)
    if keypair_id == _get_keypair_name_by_id(nova_client, server.key_name):
        return
    raise NonRecoverableError(
        "Expected external resources server {0} and keypair {1} to be "
        "connected".format(server.id, keypair_id))


def _get_keypair_name_by_id(nova_client, key_name):
    keypair = nova_client.cosmo_get_named(KEYPAIR_OPENSTACK_TYPE, key_name)
    return keypair.id


def _validate_external_server_nics(neutron_client, network_ids, port_ids):
    # validate no new nics are being assigned to an existing server (which
    # isn't possible on Openstack)
    new_nic_nodes = \
        [node_instance_id for node_instance_id, runtime_props in
         ctx.capabilities.get_all().iteritems() if runtime_props.get(
             OPENSTACK_TYPE_PROPERTY) in (PORT_OPENSTACK_TYPE,
                                          NETWORK_OPENSTACK_TYPE) and
         not is_external_resource_by_properties(
             _get_properties_by_node_instance_id(node_instance_id))]
    if new_nic_nodes:
        raise NonRecoverableError(
            "Can't connect new port and/or network nodes to a server node "
            "with '{0}'=True".format(USE_EXTERNAL_RESOURCE_PROPERTY))

    # validate all expected connected networks and ports are indeed already
    # connected to the server. note that additional networks (e.g. the
    # management network) may be connected as well with no error raised
    if not network_ids and not port_ids:
        return

    server_id = ctx.instance.runtime_properties[OPENSTACK_ID_PROPERTY]
    connected_ports = neutron_client.list_ports(device_id=server_id)['ports']

    # not counting networks connected by a connected port since allegedly
    # the connection should be on a separate port
    connected_ports_networks = {port['network_id'] for port in
                                connected_ports if port['id'] not in port_ids}
    connected_ports_ids = {port['id'] for port in
                           connected_ports}
    disconnected_networks = [network_id for network_id in network_ids if
                             network_id not in connected_ports_networks]
    disconnected_ports = [port_id for port_id in port_ids if port_id not
                          in connected_ports_ids]
    if disconnected_networks or disconnected_ports:
        raise NonRecoverableError(
            'Expected external resources to be connected to external server {'
            '0}: Networks - {1}; Ports - {2}'.format(server_id,
                                                     disconnected_networks,
                                                     disconnected_ports))


def _get_properties_by_node_instance_id(node_instance_id):
    client = get_rest_client()
    node_instance = client.node_instances.get(node_instance_id)
    node = client.nodes.get(ctx.deployment.id, node_instance.node_id)
    return node.properties


# *** userdata handling - start ***
userdata_handlers = {}


def userdata_handler(type_):
    def f(x):
        userdata_handlers[type_] = x
        return x
    return f


def _maybe_transform_userdata(nova_config_instance):
    """Allows userdata to be read from a file, etc, not just be a string"""
    if 'userdata' not in nova_config_instance:
        return
    if not isinstance(nova_config_instance['userdata'], dict):
        return
    ud = nova_config_instance['userdata']

    _fail_on_missing_required_parameters(
        ud,
        ('type',),
        'server.userdata')

    if ud['type'] not in userdata_handlers:
        raise NonRecoverableError(
            "Invalid type '{0}' (under host's "
            "properties.nova_config.instance.userdata)"
            .format(ud['type']))

    nova_config_instance['userdata'] = userdata_handlers[ud['type']](ud)


@userdata_handler('http')
def ud_http(params):
    """ Fetches userdata using HTTP """
    import requests
    _fail_on_missing_required_parameters(
        params,
        ('url',),
        "server.userdata when using type 'http'")
    return requests.get(params['url']).text
# *** userdata handling - end ***


@operation
@with_nova_client
def creation_validation(nova_client, args, **kwargs):

    def validate_server_property_value_exists(server_props, property_name):
        ctx.logger.debug(
            'checking whether {0} exists...'.format(property_name))

        serv_props_copy = server_props.copy()
        try:
            _handle_image_or_flavor(serv_props_copy, nova_client,
                                    property_name)
        except (NonRecoverableError, nova_exceptions.NotFound) as e:
            # temporary error - once image/flavor_name get removed, these
            # errors won't be relevant anymore
            err = str(e)
            ctx.logger.error('VALIDATION ERROR: ' + err)
            raise NonRecoverableError(err)

        prop_value_id = str(serv_props_copy[property_name])
        prop_values = list(nova_client.cosmo_list(property_name))
        for f in prop_values:
            if prop_value_id == f.id:
                ctx.logger.debug('OK: {0} exists'.format(property_name))
                return
        err = '{0} {1} does not exist'.format(property_name, prop_value_id)
        ctx.logger.error('VALIDATION ERROR: ' + err)
        if prop_values:
            ctx.logger.info('list of available {0}s:'.format(property_name))
            for f in prop_values:
                ctx.logger.info('    {0:>10} - {1}'.format(f.id, f.name))
        else:
            ctx.logger.info('there are no available {0}s'.format(
                property_name))
        raise NonRecoverableError(err)

    validate_resource(ctx, nova_client, SERVER_OPENSTACK_TYPE)

    server_props = dict(ctx.node.properties['server'], **args)
    validate_server_property_value_exists(server_props, 'image')
    validate_server_property_value_exists(server_props, 'flavor')


def _get_private_key(private_key_path):
    pk_node_by_rel = \
        get_single_connected_node_by_openstack_type(
            ctx, KEYPAIR_OPENSTACK_TYPE, True)

    if private_key_path:
        if pk_node_by_rel:
            raise NonRecoverableError("server can't both have a "
                                      '"private_key_path" input and be '
                                      'connected to a keypair via a '
                                      'relationship at the same time')
        key_path = private_key_path
    else:
        if pk_node_by_rel and pk_node_by_rel.properties['private_key_path']:
            key_path = pk_node_by_rel.properties['private_key_path']
        else:
            key_path = ctx.bootstrap_context.cloudify_agent.agent_key_path

    if key_path:
        key_path = os.path.expanduser(key_path)
        if os.path.isfile(key_path):
            return key_path

    err_message = 'Cannot find private key file'
    if key_path:
        err_message += '; expected file path was {0}'.format(key_path)
    raise NonRecoverableError(err_message)


def _validate_security_group_and_server_connection_status(
        nova_client, server_id, sg_id, sg_name, is_connected):

    # verifying the security group got connected or disconnected
    # successfully - this is due to Openstack concurrency issues that may
    # take place when attempting to connect/disconnect multiple SGs to the
    # same server at the same time
    server = nova_client.servers.get(server_id)

    if is_connected ^ any(sg for sg in server.list_security_group() if
                          sg.id == sg_id):
        raise RecoverableError(
            message='Security group {0} did not get {2} server {1} '
                    'properly'
            .format(
                sg_name,
                server.name,
                'connected to' if is_connected else 'disconnected from'))


def _handle_image_or_flavor(server, nova_client, prop_name):
    if prop_name not in server and '{0}_name'.format(prop_name) not in server:
        # setting image or flavor - looking it up by name; if not found, then
        # the value is assumed to be the id
        server[prop_name] = ctx.node.properties[prop_name]

        # temporary error message: once the 'image' and 'flavor' properties
        # become mandatory, this will become less relevant
        if not server[prop_name]:
            raise NonRecoverableError(
                'must set {0} by either setting a "{0}" property or by setting'
                ' a "{0}" or "{0}_name" (deprecated) field under the "server" '
                'property'.format(prop_name))

        image_or_flavor = \
            nova_client.cosmo_get_if_exists(prop_name, name=server[prop_name])
        if image_or_flavor:
            server[prop_name] = image_or_flavor.id
    else:  # Deprecated sugar
        if '{0}_name'.format(prop_name) in server:
            prop_name_plural = nova_client.cosmo_plural(prop_name)
            server[prop_name] = \
                getattr(nova_client, prop_name_plural).find(
                    name=server['{0}_name'.format(prop_name)]).id
            del server['{0}_name'.format(prop_name)]<|MERGE_RESOLUTION|>--- conflicted
+++ resolved
@@ -14,15 +14,9 @@
 #  * limitations under the License.
 
 
-import copy
 import os
 import time
-<<<<<<< HEAD
-import inspect
-import itertools
-=======
 import copy
->>>>>>> 8d82da46
 
 from novaclient import exceptions as nova_exceptions
 
